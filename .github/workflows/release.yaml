name: "publish"
on:
  push:
    branches:
      - main

jobs:
  publish-tauri:
    strategy:
      fail-fast: false
      matrix:
        platform: [macos-10.15, ubuntu-18.04, windows-2019]
    env:
      MACOSX_DEPLOYMENT_TARGET: 10.13

    runs-on: ${{ matrix.platform }}
    steps:
      - uses: actions/checkout@v2
      - name: setup node
        uses: actions/setup-node@v1
        with:
          node-version: 16
      - name: install Rust stable
        uses: actions-rs/toolchain@v1
        with:
          override: true
          toolchain: 1.58
      - name: install app dependencies and info
        run: npm install && npm run tauri info

      - name: fetch DevHub
        run: |
          curl -L --output DevHub.webhapp https://github.com/holochain/launcher/releases/download/v0.3.9/DevHub.webhapp

      - name: download caddy (Windows only)
        if: matrix.platform == 'windows-2019'
        run: |
          mkdir src-tauri/bins
          cd src-tauri/bins
          curl.exe --output caddy-x86_64-pc-windows-msvc.exe "https://caddyserver.com/api/download?os=windows&arch=amd64&idempotency=22435878078631"

      - name: setup binaries (Windows only)
        if: matrix.platform == 'windows-2019'
        run: |
<<<<<<< HEAD
          cargo install lair_keystore --version 0.1.1
=======
          cargo install --version 0.1.0 lair_keystore
>>>>>>> 122c37eb
          $LkPath = Get-Command lair-keystore | Select-Object -ExpandProperty Definition
          Copy-Item $LkPath -Destination src-tauri/bins/lair-keystore-x86_64-pc-windows-msvc.exe

          cargo install --locked --git https://github.com/holochain/holochain.git --tag holochain-0.0.127 holochain
          $HcPath = Get-Command holochain | Select-Object -ExpandProperty Definition
          Copy-Item $HcPath -Destination src-tauri/bins/holochain-v0.0.127-x86_64-pc-windows-msvc.exe

          cargo install --version 0.0.132 holochain
          $HcPath = Get-Command holochain | Select-Object -ExpandProperty Definition
          Copy-Item $HcPath -Destination src-tauri/bins/holochain-v0.0.132-x86_64-pc-windows-msvc.exe

          # NEW_VERSION: install new holochain version and copy its binary to the tauri path

      - name: download caddy (MacOS only)
        if: matrix.platform == 'macos-10.15'
        run: |
          mkdir src-tauri/bins
          cd src-tauri/bins
          curl -L --output caddy.tar.gz "https://github.com/caddyserver/caddy/releases/download/v2.4.3/caddy_2.4.3_mac_amd64.tar.gz"
          gunzip -c caddy.tar.gz | tar xopf -
          mv caddy caddy-x86_64-apple-darwin

      - name: setup binaries (macos only)
        if: matrix.platform == 'macos-10.15'
        run: |
<<<<<<< HEAD
          cargo install lair_keystore --version 0.1.1
=======
          cargo install --version 0.1.0 lair_keystore
>>>>>>> 122c37eb
          LAIR_PATH=$(which lair-keystore)
          cp $LAIR_PATH src-tauri/bins/lair-keystore-x86_64-apple-darwin

          cargo install --locked --git https://github.com/holochain/holochain.git --tag holochain-0.0.127 holochain
          HOLOCHAIN_PATH=$(which holochain)
          cp $HOLOCHAIN_PATH src-tauri/bins/holochain-v0.0.127-x86_64-apple-darwin

          cargo install --version 0.0.132 holochain
          HOLOCHAIN_PATH=$(which holochain)
          cp $HOLOCHAIN_PATH src-tauri/bins/holochain-v0.0.132-x86_64-apple-darwin

          # NEW_VERSION: install new holochain version and copy its binary to the tauri path

      - name: install dependencies (ubuntu only)
        if: matrix.platform == 'ubuntu-18.04'
        run: |
          sudo apt-get update
          sudo apt-get install -y libwebkit2gtk-4.0-dev libcanberra-gtk-module libcanberra-gtk3-module build-essential curl wget libssl-dev libgtk-3-dev squashfs-tools libgtksourceview-3.0-dev libappindicator3-dev patchelf librsvg2-dev

      - name: install Caddy (ubuntu)
        if: matrix.platform == 'ubuntu-18.04'
        run: |
          sudo apt install -y debian-keyring debian-archive-keyring apt-transport-https
          curl -1sLf 'https://dl.cloudsmith.io/public/caddy/stable/gpg.key' | sudo apt-key add -
          curl -1sLf 'https://dl.cloudsmith.io/public/caddy/stable/debian.deb.txt' | sudo tee /etc/apt/sources.list.d/caddy-stable.list
          sudo apt update
          sudo apt install caddy

          CADDY_PATH=$(which caddy)
          mkdir src-tauri/bins
          cp $CADDY_PATH src-tauri/bins/caddy-x86_64-unknown-linux-gnu

      - name: setup binaries (ubuntu only)
        if: matrix.platform == 'ubuntu-18.04'
        run: |
<<<<<<< HEAD
          cargo install lair_keystore --version 0.1.1
=======
          cargo install --version 0.1.0 lair_keystore
>>>>>>> 122c37eb
          LAIR_PATH=$(which lair-keystore)
          cp $LAIR_PATH src-tauri/bins/lair-keystore-x86_64-unknown-linux-gnu

          cargo install --locked --git https://github.com/holochain/holochain.git --tag holochain-0.0.127 holochain
          HOLOCHAIN_PATH=$(which holochain)
          cp $HOLOCHAIN_PATH src-tauri/bins/holochain-v0.0.127-x86_64-unknown-linux-gnu

          cargo install --version 0.0.132 holochain
          HOLOCHAIN_PATH=$(which holochain)
          cp $HOLOCHAIN_PATH src-tauri/bins/holochain-v0.0.132-x86_64-unknown-linux-gnu

          # NEW_VERSION: install new holochain version and copy its binary to the tauri path

      - name: build the app
        run: npm run build
      - uses: tauri-apps/tauri-action@v0
        env:
          GITHUB_TOKEN: ${{ secrets.GITHUB_TOKEN }}
        with:
          tagName: v__VERSION__ # the action automatically replaces \_\_VERSION\_\_ with the app version
          releaseName: "Holochain Launcher v__VERSION__"
          releaseBody: "See the assets to download this version and install."
          releaseDraft: true
          prerelease: true<|MERGE_RESOLUTION|>--- conflicted
+++ resolved
@@ -42,11 +42,7 @@
       - name: setup binaries (Windows only)
         if: matrix.platform == 'windows-2019'
         run: |
-<<<<<<< HEAD
           cargo install lair_keystore --version 0.1.1
-=======
-          cargo install --version 0.1.0 lair_keystore
->>>>>>> 122c37eb
           $LkPath = Get-Command lair-keystore | Select-Object -ExpandProperty Definition
           Copy-Item $LkPath -Destination src-tauri/bins/lair-keystore-x86_64-pc-windows-msvc.exe
 
@@ -72,11 +68,7 @@
       - name: setup binaries (macos only)
         if: matrix.platform == 'macos-10.15'
         run: |
-<<<<<<< HEAD
           cargo install lair_keystore --version 0.1.1
-=======
-          cargo install --version 0.1.0 lair_keystore
->>>>>>> 122c37eb
           LAIR_PATH=$(which lair-keystore)
           cp $LAIR_PATH src-tauri/bins/lair-keystore-x86_64-apple-darwin
 
@@ -112,11 +104,7 @@
       - name: setup binaries (ubuntu only)
         if: matrix.platform == 'ubuntu-18.04'
         run: |
-<<<<<<< HEAD
           cargo install lair_keystore --version 0.1.1
-=======
-          cargo install --version 0.1.0 lair_keystore
->>>>>>> 122c37eb
           LAIR_PATH=$(which lair-keystore)
           cp $LAIR_PATH src-tauri/bins/lair-keystore-x86_64-unknown-linux-gnu
 
