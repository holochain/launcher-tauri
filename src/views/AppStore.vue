--- conflicted
+++ resolved
@@ -30,8 +30,6 @@
     </div>
   </div>
 
-<<<<<<< HEAD
-
   <!-- AppStore synchronization spinner -->
   <div v-show="showLoadingSpinner" class="progress-indicator">
     <div style="padding: 0 15px;">
@@ -44,8 +42,12 @@
       <div style="text-align: right; margin-bottom: 10px;" :title="$t('appStore.amountOfData')">
         <b>{{ prettyBytesLocal(queuedBytes) }}</b> {{ $t('appStore.inQueue') }}
       </div>
-=======
-  <HCButton
+    </div>
+    <span :class="queuedBytes ? 'loader' : 'inactive-loader'" style="position: absolute; bottom: 0;"></span>
+  </div>
+  
+  <!-- Select from filesystem button -->
+   <HCButton
     style="
       height: 40px;
       border-radius: 8px;
@@ -64,24 +66,6 @@
       }}</span>
     </div>
   </HCButton>
-
-  <!-- Indicator of online peer hosts -->
-  <div
-    class="peer-host-indicator column"
-  >
-    <div class="row" style="align-items: center;" title="number of peers that are part of the app distribution peer network and currently responsive">
-      <span style="background-color: #17d310; border-radius: 50%; width: 10px; height: 10px; margin-right: 10px;"></span>
-      <span v-if="peerHostStatus"><span style="font-weight: 600;">{{ peerHostStatus.responded.length }} available</span> peer host{{ peerHostStatus.responded.length === 1 ? "" : "s"}}</span>
-      <span v-else>pinging peer hosts...</span>
-    </div>
-    <div class="row" style="align-items: center;" title="number of peers that registered themselves in the app distribution peer network but are currently unresponsive">
-      <span style="background-color: #bfbfbf; border-radius: 50%; width: 10px; height: 10px; margin-right: 10px;"></span>
-      <span v-if="peerHostStatus"><span style="font-weight: 600;">{{ peerHostStatus.totalHosts - peerHostStatus.responded.length }} unresponsive</span> peer host{{ (peerHostStatus.totalHosts - peerHostStatus.responded.length) === 1 ? "" : "s"}}</span>
-      <span v-else>pinging peer hosts...</span>
->>>>>>> 68082e34
-    </div>
-    <span :class="queuedBytes ? 'loader' : 'inactive-loader'" style="position: absolute; bottom: 0;"></span>
-  </div>
 
 
   <!-- Dialog to select releases -->
