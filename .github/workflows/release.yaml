--- conflicted
+++ resolved
@@ -59,11 +59,7 @@
           sudo apt install caddy
       - name: install Holochain
         run: |
-<<<<<<< HEAD
-          cargo install holochain --git https://github.com/holochain/holochain --rev a1206a694fe3b521440fe633db99a50b8255c1b2
-=======
           cargo install holochain --version 0.0.108
->>>>>>> b76f3975
           cargo install lair_keystore --git https://github.com/guillemcordoba/lair --rev 53fea43d53352609978d550f72f987f0ce458896
       - name: setup binaries (ubuntu only)
         if: matrix.platform == 'ubuntu-18.04'
