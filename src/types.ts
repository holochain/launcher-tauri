import {
  AnyDhtHash,
  AppRoleManifest,
  AppInfo,
  DnaHash,
  DnaHashB64,
  AnyDhtHashB64,
  ActionHashB64,
} from "@holochain/client";
import { HappNotification } from "@holochain-launcher/api";
import { Entity, GUIReleaseEntry, HappReleaseEntry } from "./appstore/types";

declare global {
  interface Window {
    __HC_LAUNCHER_ENV__: object;
  }
}

export interface WebAppInfo {
  app_name: string;
  roles_to_create: Array<AppRoleManifest>;
}

export type RunningState<T, E> =
  | {
      type: "Running";
      content: T;
    }
  | {
      type: "Error";
      content: E;
    };

export interface HolochainInfo {
  installed_apps: InstalledWebAppInfo[];
  app_interface_port: number;
  admin_interface_port: number;
  hdi_version: HdiVersion;
  hdk_version: HdkVersion;
}

export type HolochainState = RunningState<HolochainInfo, string>;

export type HolochainVersion = string;
export type HdkVersion = string;
export type HdiVersion = string;

export type HolochainId =
  | {
      type: "HolochainVersion";
      content: HolochainVersion;
    }
  | {
      type: "CustomBinary";
      content: undefined;
    };

export type LaunchTauriSidecarError =
  | {
      type: "BinaryNotFound";
    }
  | {
      type: "FailedToExecute";
      content: string;
    };

export type LairKeystoreError =
  | {
      type: "LaunchTauriSidecarError";
      content: LaunchTauriSidecarError;
    }
  | {
      type: "ErrorWritingPassword";
      content: string;
    };
export type KeystoreStatus =
  | { type: "InitNecessary" }
  | {
      type: "PasswordNecessary";
    }
  | {
      type: "LaunchKeystoreError";
      content: LairKeystoreError;
    };

export type RunLauncherError =
  | { type: "AnotherInstanceIsAlreadyRunning" }
  | {
      type: "OldFilesExist";
    }
  | {
      type: "FileSystemError";
      content: string;
    }
  | {
      type: "ErrorLaunching";
      content: string;
    };

export interface RunningHolochainsStateInfo {
  versions: Record<HolochainVersion, HolochainState>;
  custom_binary: HolochainState | undefined;
}

export interface LauncherStateInfo {
  state: RunningState<
    RunningState<RunningHolochainsStateInfo, KeystoreStatus>,
    RunLauncherError
  >;
  config: LauncherConfig;
  default_version: HolochainVersion;
}

export type LogLevel = "Error" | "Warn" | "Info" | "Debug" | "Trace";

export interface LauncherConfig {
  log_level: LogLevel;
  signaling_server_url: string;
  bootstrap_server_url: string;
  running_versions: HolochainVersion[];
  custom_binary_path: string | undefined;
  profile: string;
}

export type WebUiInfo =
  | {
      type: "Headless";
    }
  | {
      type: "WebApp";
      path_to_web_app: string;
      app_ui_port: number;
      gui_release_info: ReleaseInfo | undefined;
    };

export interface ResourceLocator {
  dna_hash: DnaHash;
  resource_hash: AnyDhtHash;
}

export interface ResourceLocatorB64 {
  dna_hash: DnaHashB64;
  resource_hash: AnyDhtHashB64;
}

export interface InstalledWebAppInfo {
  installed_app_info: AppInfo;
  happ_release_info: ReleaseInfo | undefined;
  web_uis: Record<string, WebUiInfo>;
  icon_src: string | undefined;
}

export interface HolochainAppInfo {
  webAppInfo: InstalledWebAppInfo;
  holochainId: HolochainId;
  holochainVersion: HolochainVersion;
}

export interface HolochainAppInfoExtended {
  webAppInfo: InstalledWebAppInfo;
  holochainId: HolochainId;
  holochainVersion: HolochainVersion;
  guiUpdateAvailable: ResourceLocator | undefined; // gui release entry hash if there is known to be a new gui release available in the DevHub
}

export interface GossipProgress {
  expectedBytes: number;
  actualBytes: number;
}

export interface StorageInfo {
  uis: number;
  authored: number;
  cached: number;
  conductor: number;
  dht: number;
  p2p: number;
  wasm: number;
}

export interface ReleaseData {
  devhubDnaHash: DnaHash;
  happRelease: Entity<HappReleaseEntry>;
  guiRelease: Entity<GUIReleaseEntry> | undefined;
}

export interface ReleaseInfo {
  resource_locator: ResourceLocatorB64 | undefined;
  version: string | undefined;
}

<<<<<<< HEAD
export interface NotificationPayload {
  notifications: Array<HappNotification>;
  app_id: string;
=======
export interface FilterListEntry {
  actionHash: ActionHashB64;
  reason: string;
>>>>>>> 0522c05e
}<|MERGE_RESOLUTION|>--- conflicted
+++ resolved
@@ -189,13 +189,12 @@
   version: string | undefined;
 }
 
-<<<<<<< HEAD
 export interface NotificationPayload {
   notifications: Array<HappNotification>;
   app_id: string;
-=======
+}
+
 export interface FilterListEntry {
   actionHash: ActionHashB64;
   reason: string;
->>>>>>> 0522c05e
 }