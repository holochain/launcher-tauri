--- conflicted
+++ resolved
@@ -6,7 +6,6 @@
 
 
 pub async fn install_default_apps_if_necessary(manager: &mut WebAppManager) -> Result<(), String> {
-<<<<<<< HEAD
   // let apps = manager.list_apps().await?;
 
   // if apps.len() == 0 {
@@ -16,7 +15,8 @@
   //   // let version: String = manager.holochain_manager.version.manager().hdi_version().into();
   //   let version: String = manager.holochain_manager.version.into();
 
-  //   let network_seed = if cfg!(debug_assertions) { Some(String::from("launcher-dev")) } else { None };
+    // let network_seed = if cfg!(debug_assertions) { Some(String::from("launcher-dev")) } else { None };
+    // let network_seed = Some(String::from("gossipinfo2"));
 
   //   manager
   //     .install_web_app(
@@ -28,30 +28,6 @@
   //     )
   //     .await?;
   // }
-=======
-  let apps = manager.list_apps().await?;
-
-  if apps.len() == 0 {
-    let dev_hub_bundle = WebAppBundle::decode(include_bytes!("../../../DevHub.webhapp"))
-      .or(Err("Malformed Web hApp bundle file"))?;
-
-    // let version: String = manager.holochain_manager.version.manager().hdi_version().into();
-    let version: String = manager.holochain_manager.version.into();
-
-    let network_seed = if cfg!(debug_assertions) { Some(String::from("launcher-dev")) } else { None };
-    let network_seed = Some(String::from("gossipinfo2"));
-
-    manager
-      .install_web_app(
-        format!("DevHub-{}", version),
-        dev_hub_bundle,
-        network_seed,
-        HashMap::new(),
-        None,
-      )
-      .await?;
-  }
->>>>>>> 7591b1f2
 
   Ok(())
 }