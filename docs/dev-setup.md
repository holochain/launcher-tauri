--- conflicted
+++ resolved
@@ -1,21 +1,13 @@
 # Developer Setup
 
-## Tauri Prerequisites
+## Tauri and Holochain Prerequisites
 
 Go through the [tauri prerequisites](https://tauri.app/v1/guides/getting-started/prerequisites).
 
-<<<<<<< HEAD
-[Install Go](https://go.dev/doc/install) 
+[Install Go](https://go.dev/doc/install)
 
-> Note: for now in Linux you will need to install `patchelf` and `librsvg2-dev`:
-=======
 > Note: for now on Linux you will need to install `patchelf` and `librsvg2-dev`:
->>>>>>> 9428e955
 > `sudo apt-get install patchelf librsvg2-dev`
-
-## Install Go
-
-Install Go from [here](https://go.dev/doc/install) if you don't have it installed yet. It is required to compile Holochain 0.2.X.
 
 ## Install Holochain and lair-keystore globally
 
@@ -29,27 +21,19 @@
 
 cargo install --version 0.2.3 lair_keystore
 LAIR_PATH=$(which lair-keystore)
-<<<<<<< HEAD
 cp $LAIR_PATH src-tauri/bins/lair-keystore-v0.2.3-x86_64-apple-darwin
-(on an Arm/M1 machine this will look like: cp $LAIR_PATH src-tauri/bins/lair-keystore-v0.2.3-aarch64-apple-darwin)
-=======
 cp $LAIR_PATH src-tauri/bins/lair-keystore-v0.2.3-[_ARCHITECTURE_]
->>>>>>> 9428e955
+
 
 cargo install holochain --version 0.2.0-beta-rc.6 --locked --features db-encryption
 HOLOCHAIN_PATH=$(which holochain)
-<<<<<<< HEAD
-cp $HOLOCHAIN_PATH src-tauri/bins/holochain-v0.1.0-beta-rc.2-x86_64-apple-darwin
-(on an Arm/M1 machine this will look like: cp $HOLOCHAIN_PATH src-tauri/bins/holochain-v0.1.0-beta-rc.2-aarch64-apple-darwin)
-=======
 cp $HOLOCHAIN_PATH src-tauri/bins/holochain-v0.2.0-beta-rc.6-[_ARCHITECTURE_]
 
->>>>>>> 9428e955
 
 [... install further holochain versions if required]
 
 ```
-`[_ARCHITECTURE_]` is `x86_64-apple-darwin` on an x86 macOS, `aarch64-apple-darwin` on an M1 macOS and `unknown-linux-gnu` on Linux.
+`[_ARCHITECTURE_]` is `x86_64-apple-darwin` on an x86 macOS, `aarch64-apple-darwin` on an Arm/M1 macOS and `unknown-linux-gnu` on Linux.
 
 ### Windows
 ```
