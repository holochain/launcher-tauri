{
  "package": {
    "productName": "Holochain Launcher",
    "version": "0.8.0"
  },
  "build": {
    "distDir": "target/webpack_dist",
    "devPath": "target/webpack_dist",
    "beforeDevCommand": "",
    "beforeBuildCommand": ""
  },
  "tauri": {
    "cli": {
      "description": "Running the Holochain Launcher from the command line",
      "args": [
        {
          "name": "config-path",
          "takesValue": true,
          "multiple": false
        }
      ]
    },
    "systemTray": {
      "iconPath": "icons/icon.png"
    },
    "bundle": {
      "active": true,
      "targets": "all",
      "identifier": "org.holochain.developer",
      "icon": [
        "icons/icon.png",
        "icons/icon.ico",
        "icons/16x16.png",
        "icons/32x32.png",
        "icons/128x128.png",
        "icons/128x128@2x.png"
      ],
      "resources": [],
      "externalBin": [
<<<<<<< HEAD
        "bins/holochain-v0.0.172-DEBUG",
        "bins/holochain-v0.0.172",
=======
>>>>>>> 57d78c80
        "bins/holochain-v0.0.173",
        "bins/lair-keystore"
      ],
      "copyright": "",
      "category": "DeveloperTool",
      "shortDescription": "",
      "longDescription": "",
      "deb": {
        "depends": []
      },
      "macOS": {
        "frameworks": [],
        "minimumSystemVersion": "",
        "exceptionDomain": "",
        "signingIdentity": null,
        "entitlements": null
      }
    },
    "updater": {
      "active": false
    },
    "allowlist": {
      "all": true
    },
    "windows": [
      {
        "label": "admin",
        "title": "Holochain Admin",
        "width": 1200,
        "height": 900,
        "resizable": true,
        "fullscreen": false
      }
    ],
    "security": {
      "csp": "default-src blob: data: filesystem: ws: wss: http: https: tauri: 'unsafe-eval' 'unsafe-inline' 'self'",
      "dangerousDisableAssetCspModification": true
    }
  }
}<|MERGE_RESOLUTION|>--- conflicted
+++ resolved
@@ -37,11 +37,6 @@
       ],
       "resources": [],
       "externalBin": [
-<<<<<<< HEAD
-        "bins/holochain-v0.0.172-DEBUG",
-        "bins/holochain-v0.0.172",
-=======
->>>>>>> 57d78c80
         "bins/holochain-v0.0.173",
         "bins/lair-keystore"
       ],
