--- conflicted
+++ resolved
@@ -217,14 +217,6 @@
             windows.push(window);
 
             // get public key of installed app and add it to the pubkey map used to verify provenance
-<<<<<<< HEAD
-=======
-            let mut ws = match AdminWebsocket::connect(socket_address_from_port(admin_port)).await {
-              Ok(ws) => ws,
-              Err(e) => panic!("Failed to connect to admin websocket: {:?}", e),
-            };
-
->>>>>>> f7b7aabd
             let installed_apps = match ws.list_apps(None).await {
               Ok(apps) => apps,
               Err(e) => panic!("Failed to list apps : {:?}", e),
