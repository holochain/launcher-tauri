name: "publish"
on:
  push:
    branches:
      - main

jobs:
  publish-tauri:
    strategy:
      fail-fast: false
      matrix:
        platform: [windows-2019, macos-11, ubuntu-20.04]
    env:
      MACOSX_DEPLOYMENT_TARGET: 10.13

    runs-on: ${{ matrix.platform }}
    steps:
      - uses: actions/checkout@v2
      - name: setup node
        uses: actions/setup-node@v1
        with:
          node-version: 16
      - name: install Rust stable
        uses: actions-rs/toolchain@v1
        with:
          override: true
          toolchain: stable
      - name: install Go stable
        uses: actions/setup-go@v4
        with:
          go-version: 'stable'
      - name: install app dependencies and info
        run: npm install && npm run tauri info


      - name: setup binaries (Windows only)
        if: matrix.platform == 'windows-2019'
        run: |
          mkdir src-tauri/bins

          cargo install --version 0.2.4 lair_keystore
          $LkPath = Get-Command lair-keystore | Select-Object -ExpandProperty Definition
          Copy-Item $LkPath -Destination src-tauri/bins/lair-keystore-v0.2.4-x86_64-pc-windows-msvc.exe


          cargo install holochain --version 0.2.1-beta-dev.0 --locked --features sqlite-encrypted
          $HcPath = Get-Command holochain | Select-Object -ExpandProperty Definition
          Copy-Item $HcPath -Destination src-tauri/bins/holochain-v0.2.1-beta-dev.0-x86_64-pc-windows-msvc.exe

          # NEW_VERSION: install new holochain version and copy its binary to the tauri path


      - name: setup binaries (macos only)
        if: matrix.platform == 'macos-11'
        run: |
          mkdir src-tauri/bins

          cargo install --version 0.2.4 lair_keystore
          LAIR_PATH=$(which lair-keystore)
          cp $LAIR_PATH src-tauri/bins/lair-keystore-v0.2.4-x86_64-apple-darwin

<<<<<<< HEAD
          cargo install holochain --version 0.2.0 --locked --features sqlite-encrypted
          HOLOCHAIN_PATH=$(which holochain)
          cp $HOLOCHAIN_PATH src-tauri/bins/holochain-v0.2.0-Beta-x86_64-apple-darwin
=======

          cargo install holochain --version 0.2.1-beta-dev.0 --locked --features sqlite-encrypted
          HOLOCHAIN_PATH=$(which holochain)
          cp $HOLOCHAIN_PATH src-tauri/bins/holochain-v0.2.1-beta-dev.0-x86_64-apple-darwin
>>>>>>> 3104f8de

          # NEW_VERSION: install new holochain version and copy its binary to the tauri path

      - name: install dependencies (ubuntu only)
        if: matrix.platform == 'ubuntu-20.04'
        run: |
          sudo apt-get update
          sudo apt-get install -y libwebkit2gtk-4.0-dev libcanberra-gtk-module libcanberra-gtk3-module build-essential curl wget libssl-dev libgtk-3-dev squashfs-tools libgtksourceview-3.0-dev libappindicator3-dev patchelf librsvg2-dev ayatana-indicator-application


      - name: setup binaries (ubuntu only)
        if: matrix.platform == 'ubuntu-20.04'
        run: |
          mkdir src-tauri/bins

          cargo install --version 0.2.4 lair_keystore
          LAIR_PATH=$(which lair-keystore)
          cp $LAIR_PATH src-tauri/bins/lair-keystore-v0.2.4-x86_64-unknown-linux-gnu


          cargo install holochain --version 0.2.1-beta-dev.0 --locked --features sqlite-encrypted
          HOLOCHAIN_PATH=$(which holochain)
          cp $HOLOCHAIN_PATH src-tauri/bins/holochain-v0.2.1-beta-dev.0-x86_64-unknown-linux-gnu


          # NEW_VERSION: install new holochain version and copy its binary to the tauri path

      - name: build the app (macOS and Linux only)
        if: matrix.platform == 'ubuntu-20.04' || matrix.platform == 'macos-11'
        uses: tauri-apps/tauri-action@dev
        env:
          GITHUB_TOKEN: ${{ secrets.GITHUB_TOKEN }}
          ENABLE_CODE_SIGNING: ${{ secrets.APPLE_CERTIFICATE }}
          APPLE_CERTIFICATE: ${{ secrets.APPLE_CERTIFICATE }}
          APPLE_CERTIFICATE_PASSWORD: ${{ secrets.APPLE_CERTIFICATE_PASSWORD }}
          APPLE_SIGNING_IDENTITY: ${{ secrets.APPLE_SIGNING_IDENTITY }}
          APPLE_ID: ${{ secrets.APPLE_ID }}
          APPLE_PASSWORD: ${{ secrets.APPLE_PASSWORD }}
          TAURI_PRIVATE_KEY: ${{ secrets.TAURI_PRIVATE_KEY_0_2 }}
          TAURI_KEY_PASSWORD: ${{ secrets.TAURI_KEY_PASSWORD }}

        with:
          projectPath: src-tauri # specifying to prevent action from looking for artifacts in crates/hc_launch/src-tauri
          tagName: v__VERSION__ # the action automatically replaces \_\_VERSION\_\_ with the app version
          releaseName: "Holochain Launcher v__VERSION__"
          releaseBody: "See assets below to download and install this version."
          releaseDraft: true
          prerelease: true

      - name: build and sign the app (Windows only)
        if: matrix.platform == 'windows-2019'
        run: |

          npm run build -- --verbose

          # NEW_VERSION change version number in filenames here wherever needed

          # log hashes before and after code signing to verify that the uploaded assets are the right ones
          CertUtil -hashfile "D:\a\launcher\launcher\target\release\bundle/msi/Holochain Launcher Beta 2_0.9.997_x64_en-US.msi" SHA256
          CertUtil -hashfile "D:\a\launcher\launcher\target\release\bundle/msi/Holochain Launcher Beta 2_0.9.997_x64_en-US.msi.zip" SHA256
          CertUtil -hashfile "D:\a\launcher\launcher\target\release\bundle/msi/Holochain Launcher Beta 2_0.9.997_x64_en-US.msi.zip.sig" SHA256

          dotnet tool install --global AzureSignTool
          AzureSignTool sign -kvu "${{ secrets.AZURE_KEY_VAULT_URI }}" -kvi "${{ secrets.AZURE_CLIENT_ID }}" -kvt "${{ secrets.AZURE_TENANT_ID }}" -kvs "${{ secrets.AZURE_CLIENT_SECRET }}" -kvc ${{ secrets.AZURE_CERT_NAME }} -tr http://timestamp.digicert.com -v "D:\a\launcher\launcher\target\release\bundle/msi/Holochain Launcher Beta 2_0.9.997_x64_en-US.msi"

          # remove the .msi.zip and .msi.zip.sig files generated by tauri's build command as they are not code signed
          rm "D:\a\launcher\launcher\target\release\bundle/msi/Holochain Launcher Beta 2_0.9.997_x64_en-US.msi.zip"
          rm "D:\a\launcher\launcher\target\release\bundle/msi/Holochain Launcher Beta 2_0.9.997_x64_en-US.msi.zip.sig"

          # zip and sign the code signed .msi
          7z a -mx=0 "D:\a\launcher\launcher\target\release\bundle/msi/Holochain Launcher Beta 2_0.9.997_x64_en-US.msi.zip" "D:\a\launcher\launcher\target\release\bundle/msi/Holochain Launcher Beta 2_0.9.997_x64_en-US.msi"
          npm run tauri signer sign "D:\a\launcher\launcher\target\release\bundle/msi/Holochain Launcher Beta 2_0.9.997_x64_en-US.msi.zip" -- -k ${{ secrets.TAURI_PRIVATE_KEY }} -p "${{ secrets.TAURI_KEY_PASSWORD }}"

          # log hashes before and after code signing to verify that the uploaded assets are the right ones
          CertUtil -hashfile "D:\a\launcher\launcher\target\release\bundle/msi/Holochain Launcher Beta 2_0.9.997_x64_en-US.msi" SHA256
          CertUtil -hashfile "D:\a\launcher\launcher\target\release\bundle/msi/Holochain Launcher Beta 2_0.9.997_x64_en-US.msi.zip" SHA256
          CertUtil -hashfile "D:\a\launcher\launcher\target\release\bundle/msi/Holochain Launcher Beta 2_0.9.997_x64_en-US.msi.zip.sig" SHA256

        env:
          TAURI_PRIVATE_KEY: ${{ secrets.TAURI_PRIVATE_KEY_0_2 }}
          TAURI_KEY_PASSWORD: ${{ secrets.TAURI_KEY_PASSWORD }}


      - name: upload signed .msi, .msi.zip, .msi.zip.sig files to github release (Windows only)
        uses: matthme/tauri-action-ev-signing@dist
        if: matrix.platform == 'windows-2019'
        env:
          GITHUB_TOKEN: ${{ secrets.GITHUB_TOKEN }}
        with:
          projectPath: src-tauri # specifying to prevent action from looking for artifacts in crates/hc_launch/src-tauri
          tagName: v__VERSION__ # the action automatically replaces \_\_VERSION\_\_ with the app version
          releaseName: "Holochain Launcher v__VERSION__"
          releaseBody: "See assets below to download and install this version."
          releaseDraft: true
          prerelease: true<|MERGE_RESOLUTION|>--- conflicted
+++ resolved
@@ -59,16 +59,9 @@
           LAIR_PATH=$(which lair-keystore)
           cp $LAIR_PATH src-tauri/bins/lair-keystore-v0.2.4-x86_64-apple-darwin
 
-<<<<<<< HEAD
-          cargo install holochain --version 0.2.0 --locked --features sqlite-encrypted
-          HOLOCHAIN_PATH=$(which holochain)
-          cp $HOLOCHAIN_PATH src-tauri/bins/holochain-v0.2.0-Beta-x86_64-apple-darwin
-=======
-
           cargo install holochain --version 0.2.1-beta-dev.0 --locked --features sqlite-encrypted
           HOLOCHAIN_PATH=$(which holochain)
           cp $HOLOCHAIN_PATH src-tauri/bins/holochain-v0.2.1-beta-dev.0-x86_64-apple-darwin
->>>>>>> 3104f8de
 
           # NEW_VERSION: install new holochain version and copy its binary to the tauri path
 
