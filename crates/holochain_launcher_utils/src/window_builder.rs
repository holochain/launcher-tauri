use tauri::{ WindowUrl, window::WindowBuilder };
use std::fs::read;
use std::path::PathBuf;


pub enum UISource {
  Path(PathBuf),
  Port(u16),
}

impl Clone for UISource{
  fn clone(&self) -> Self {
    match self {
      UISource::Path(p) => UISource::Path(p.clone()),
      UISource::Port(p) => UISource::Port(p.clone()),
    }
  }
}

/// Creates a tauri WindowBuilder object with all the methods shared between
/// holochain launcher and hc_launch already applied to it.
pub fn happ_window_builder<'a>(
  app_handle: &'a tauri::AppHandle,
  app_id: String,
  window_label: String, // label used by tauri internally to distinguish different windows
  window_title: String, // label shown on the top bar of the window
  ui_source: UISource, // source to the UI
  local_storage_path: PathBuf,
  app_port: u16,
  admin_port: u16,
) -> WindowBuilder<'a> {

  let launcher_env_command = format!(r#"window.__HC_LAUNCHER_ENV__ = {{
    "APP_INTERFACE_PORT": {},
    "ADMIN_INTERFACE_PORT": {},
    "INSTALLED_APP_ID": "{}"
  }}"#,
    app_port,
    admin_port,
    app_id
  );

  // listen for anchor clicks to route them to the open_url_cmd command for sanitization and
  // opennig in system default browser
  let anchor_event_listener = r#"window.addEventListener("click", (e) => {
    if ((e.target.tagName.toLowerCase() === 'a') && (e.target.href.startsWith('http://') || e.target.href.startsWith('https://'))) {
      e.preventDefault();
      window.__TAURI_INVOKE__('open_url_cmd', { 'url': e.target.href } )
    }
  });
  "#;

  let url = match ui_source.clone() {
    UISource::Path(_path) => WindowUrl::App("".into()),
    UISource::Port(port) => WindowUrl::External(format!("http://localhost:{}", port).parse().unwrap()),
  };

  let mut window_builder = WindowBuilder::new(
    app_handle,
    window_label.clone(),
    url
  );

  // In the "real" launcher case, i.e. not served via localhost:
  if let UISource::Path(assets_path) = ui_source {
    window_builder = window_builder.on_web_resource_request(move |request, response| {
      let uri = request.uri();
      let index_path = assets_path.join("index.html");
      match uri {
        "tauri://localhost" => {
          let mutable_response = response.body_mut();
          match read(index_path.clone()) {
            Ok(index_html) => {
              *mutable_response = index_html;
              response.set_mimetype(Some(String::from("text/html")));
            }, // TODO! Check if there are better ways of dealing with errors here
            Err(_e) => {
              ()
              // println!("\n### ERROR ### Error reading the path of the UI's index.html: {:?}\n", e);
              // log::error!("Error reading the path of the UI's index.html: {:?}", e);
            },
          }
        },
        _ => {
          if uri.starts_with("tauri://localhost/") {

            let mut asset_file = &uri[18..]; // TODO! error handling: can index be out of bounds?

            // if uri is exactly "tauri://localhost/" redirect to index.html (otherwise it will try to redirect to the admin window's index.html)
            if asset_file == "" {
              asset_file = "index.html";
            }

            let mime_guess = mime_guess::from_path(asset_file);

            let mime_type = match mime_guess.first() {
              Some(mime) => Some(mime.essence_str().to_string()),
              None => {
                log::info!("Could not determine MIME Type of file '{:?}'", asset_file);
                // println!("\n### ERROR ### Could not determine MIME Type of file '{:?}'\n", asset_file);
                None
              }
            };

            // TODO! if files in subfolders are requested, additional logic may be required here to get paths right across platforms
            let asset_path = assets_path.join(asset_file);

            match read(asset_path.clone()) {
              Ok(asset) => {
                let mutable_response = response.body_mut();
                *mutable_response = asset;
                response.set_mimetype(mime_type.clone());
                // println!("\nRequested file: {}", asset_file);
                // println!("Detected mime type: {:?}\n", mime_type);
              },
              Err(_e) => {
                // println!("\n### ERROR ### Error reading asset file from path '{:?}'. Redirecting to 'index.html'. Error: {:?}.\nThis may be expected in case of push state routing.\n", asset_path, e);
                let mutable_response = response.body_mut();
                match read(index_path.clone()) {
                  Ok(index_html) =>  {
                    *mutable_response = index_html;
                    response.set_mimetype(Some(String::from("text/html")));
                  },
                  Err(e) => {
                    // println!("\n### ERROR ### Error reading the path of the UI's index.html: {:?}\n", e);
                    log::error!("Error reading the path of the UI's index.html: {:?}", e);
                  },
                }
              },
            }
          }
        }
      }
<<<<<<< HEAD
    });
  }
=======
    }
  })
  .disable_file_drop_handler()
  .data_directory(local_storage_path)
  .initialization_script(launcher_env_command.as_str())
  .initialization_script(anchor_event_listener)
  .title(window_title)

}
>>>>>>> 6573cde0

  window_builder
    .disable_file_drop_handler()
    .data_directory(local_storage_path)
    .initialization_script(launcher_env_command.as_str())
    .initialization_script(anchor_event_listener)
    .inner_size(width, height)
    .title(window_title)

}



<|MERGE_RESOLUTION|>--- conflicted
+++ resolved
@@ -131,20 +131,8 @@
           }
         }
       }
-<<<<<<< HEAD
     });
   }
-=======
-    }
-  })
-  .disable_file_drop_handler()
-  .data_directory(local_storage_path)
-  .initialization_script(launcher_env_command.as_str())
-  .initialization_script(anchor_event_listener)
-  .title(window_title)
-
-}
->>>>>>> 6573cde0
 
   window_builder
     .disable_file_drop_handler()
