--- conflicted
+++ resolved
@@ -507,12 +507,9 @@
     // set window size to 80% of a common screen resolution of 1920 x 1080.
     window_builder = window_builder.inner_size(1536.0, 864.0);
 
-<<<<<<< HEAD
     // add launcher API scripts
     window_builder = window_builder.initialization_script(include_str!("../../../api_scripts/dist/api-scripts.js"));
 
-=======
->>>>>>> e34a1566
     // placeholder for when apps come shipped with their custom icons:
     //
     // window_builder
