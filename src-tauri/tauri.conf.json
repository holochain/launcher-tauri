{
  "package": {
    "productName": "Holochain Launcher",
    "version": "0.9.990"
  },
  "build": {
    "distDir": "../dist",
    "devPath": "http://localhost:1420",
    "beforeDevCommand": "npm run dev",
    "beforeBuildCommand": "npm run build:ui"
  },
  "tauri": {
    "cli": {
      "description": "Running the Holochain Launcher from the command line",
      "args": [
        {
          "name": "profile",
          "takesValue": true,
          "multiple": false
        }
      ]
    },
    "systemTray": {
      "iconPath": "icons/icon.png"
    },
    "bundle": {
      "active": true,
      "targets": "all",
      "identifier": "holochain-launcher",
      "publisher": "Holochain Foundation",
      "icon": [
        "icons/icon.png",
        "icons/icon.ico",
        "icons/16x16.png",
        "icons/32x32.png",
        "icons/128x128.png",
        "icons/128x128@2x.png"
      ],
      "resources": [],
      "externalBin": [
        "bins/holochain-v0.1.5-beta-rc.1",
        "bins/lair-keystore-v0.2.3"
      ],
      "copyright": "",
      "category": "DeveloperTool",
      "shortDescription": "",
      "longDescription": "",
      "deb": {
        "depends": []
      },
      "macOS": {
        "frameworks": [],
        "minimumSystemVersion": "",
        "exceptionDomain": "",
        "signingIdentity": null,
        "entitlements": "entitlements.plist"
      }
    },
    "updater": {
      "active": true,
      "endpoints": [
<<<<<<< HEAD
        "https://s3.eu-central-2.wasabisys.com/holochain-launcher/automatic-updates/updater_0_2.json",
        "https://drive.switch.ch/index.php/s/gTcgvbHAJPA56xA/download"
=======
        "https://s3.eu-central-2.wasabisys.com/holochain-launcher/automatic-updates/updater.json",
        "https://drive.switch.ch/index.php/s/GciuZZq04VLkFCH/download"
>>>>>>> 92faefa9
      ],
      "dialog": true,
      "pubkey": "dW50cnVzdGVkIGNvbW1lbnQ6IG1pbmlzaWduIHB1YmxpYyBrZXk6IEEyMTcxOTUxRjM1OEYzOEQKUldTTjgxanpVUmtYb3IreVVTYWNKdmltNlUwcnN1Y09CNHd1alVBT3VENWpKd3VrRWo1dm5qdDgK"
    },
    "allowlist": {
      "clipboard": {
        "writeText": true
      },
      "dialog": {
        "all": true
      },
      "shell": {
        "open": true
      }
    },
    "windows": [],
    "security": {
      "csp": null,
      "dangerousDisableAssetCspModification": true
    }
  }
}<|MERGE_RESOLUTION|>--- conflicted
+++ resolved
@@ -59,13 +59,8 @@
     "updater": {
       "active": true,
       "endpoints": [
-<<<<<<< HEAD
-        "https://s3.eu-central-2.wasabisys.com/holochain-launcher/automatic-updates/updater_0_2.json",
-        "https://drive.switch.ch/index.php/s/gTcgvbHAJPA56xA/download"
-=======
         "https://s3.eu-central-2.wasabisys.com/holochain-launcher/automatic-updates/updater.json",
         "https://drive.switch.ch/index.php/s/GciuZZq04VLkFCH/download"
->>>>>>> 92faefa9
       ],
       "dialog": true,
       "pubkey": "dW50cnVzdGVkIGNvbW1lbnQ6IG1pbmlzaWduIHB1YmxpYyBrZXk6IEEyMTcxOTUxRjM1OEYzOEQKUldTTjgxanpVUmtYb3IreVVTYWNKdmltNlUwcnN1Y09CNHd1alVBT3VENWpKd3VrRWo1dm5qdDgK"
