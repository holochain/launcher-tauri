--- conflicted
+++ resolved
@@ -35,20 +35,12 @@
         "icons/icon.icns",
         "icons/icon.ico"
       ],
-<<<<<<< HEAD
       "resources": [
         "icons/icon_priority_high_32x32.png",
         "icons/icon_priority_medium_32x32.png",
         "icons/32x32.png"
       ],
-      "externalBin": [
-        "bins/holochain-v0.2.2-beta-rc.1",
-        "bins/lair-keystore-v0.3.0"
-      ],
-=======
-      "resources": [],
       "externalBin": ["bins/holochain-v0.2.2", "bins/lair-keystore-v0.3.0"],
->>>>>>> 0522c05e
       "copyright": "",
       "category": "DeveloperTool",
       "shortDescription": "",
