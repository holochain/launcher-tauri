name: "publish"
on:
  push:
    branches:
      - main

jobs:
  publish-tauri:
    strategy:
      fail-fast: false
      matrix:
        platform: [macos-10.15, ubuntu-18.04, windows-2019]
    env:
      MACOSX_DEPLOYMENT_TARGET: 10.13

    runs-on: ${{ matrix.platform }}
    steps:
      - uses: actions/checkout@v2
      - name: setup node
        uses: actions/setup-node@v1
        with:
          node-version: 16
      - name: install Rust stable
        uses: actions-rs/toolchain@v1
        with:
          override: true
          toolchain: stable
      - name: install app dependencies and info
        run: npm install && npm run tauri info


      - name: setup binaries (Windows only)
        if: matrix.platform == 'windows-2019'
        run: |
          mkdir src-tauri/bins

          cargo install --version 0.2.3 lair_keystore
          $LkPath = Get-Command lair-keystore | Select-Object -ExpandProperty Definition
          Copy-Item $LkPath -Destination src-tauri/bins/lair-keystore-x86_64-pc-windows-msvc.exe


          cargo install holochain --version 0.0.175 --locked --features db-encryption
          $HcPath = Get-Command holochain | Select-Object -ExpandProperty Definition
          Copy-Item $HcPath -Destination src-tauri/bins/holochain-v0.0.175-x86_64-pc-windows-msvc.exe

          # NEW_VERSION: install new holochain version and copy its binary to the tauri path


      - name: setup binaries (macos only)
        if: matrix.platform == 'macos-10.15'
        run: |
          mkdir src-tauri/bins

          cargo install --version 0.2.3 lair_keystore
          LAIR_PATH=$(which lair-keystore)
          cp $LAIR_PATH src-tauri/bins/lair-keystore-x86_64-apple-darwin


          cargo install holochain --version 0.0.175 --locked --features db-encryption
          HOLOCHAIN_PATH=$(which holochain)
          cp $HOLOCHAIN_PATH src-tauri/bins/holochain-v0.0.175-x86_64-apple-darwin
<<<<<<< HEAD

=======
>>>>>>> 08533444

          # NEW_VERSION: install new holochain version and copy its binary to the tauri path

      - name: install dependencies (ubuntu only)
        if: matrix.platform == 'ubuntu-18.04'
        run: |
          sudo apt-get update
          sudo apt-get install -y libwebkit2gtk-4.0-dev libcanberra-gtk-module libcanberra-gtk3-module build-essential curl wget libssl-dev libgtk-3-dev squashfs-tools libgtksourceview-3.0-dev libappindicator3-dev patchelf librsvg2-dev ayatana-indicator-application


      - name: setup binaries (ubuntu only)
        if: matrix.platform == 'ubuntu-18.04'
        run: |
          mkdir src-tauri/bins

          cargo install --version 0.2.3 lair_keystore
          LAIR_PATH=$(which lair-keystore)
          cp $LAIR_PATH src-tauri/bins/lair-keystore-x86_64-unknown-linux-gnu


          cargo install holochain --version 0.0.175 --locked --features db-encryption
          HOLOCHAIN_PATH=$(which holochain)
          cp $HOLOCHAIN_PATH src-tauri/bins/holochain-v0.0.175-x86_64-unknown-linux-gnu

          # NEW_VERSION: install new holochain version and copy its binary to the tauri path

      - name: build the app
        run: npm run build
      - uses: tauri-apps/tauri-action@v0
        env:
          GITHUB_TOKEN: ${{ secrets.GITHUB_TOKEN }}
        with:
          tagName: v__VERSION__ # the action automatically replaces \_\_VERSION\_\_ with the app version
          releaseName: "Holochain Launcher v__VERSION__"
          releaseBody: "See assets below to download this version and install."
          releaseDraft: true
          prerelease: true<|MERGE_RESOLUTION|>--- conflicted
+++ resolved
@@ -59,10 +59,6 @@
           cargo install holochain --version 0.0.175 --locked --features db-encryption
           HOLOCHAIN_PATH=$(which holochain)
           cp $HOLOCHAIN_PATH src-tauri/bins/holochain-v0.0.175-x86_64-apple-darwin
-<<<<<<< HEAD
-
-=======
->>>>>>> 08533444
 
           # NEW_VERSION: install new holochain version and copy its binary to the tauri path
 
