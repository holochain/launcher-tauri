--- conflicted
+++ resolved
@@ -12,24 +12,17 @@
 # See more keys and their definitions at https://doc.rust-lang.org/cargo/reference/manifest.html
 
 [build-dependencies]
-<<<<<<< HEAD
-tauri-build = { version = "1.1.1", features = [] }
-=======
 tauri-build = { version = "1.2.1", features = [] }
->>>>>>> 6a73eccc
 
 [dependencies]
 holochain_manager = {path = "../crates/holochain_manager"}
 holochain_web_app_manager = {path = "../crates/holochain_web_app_manager"}
 lair_keystore_manager = {path = "../crates/lair_keystore_manager"}
 
-<<<<<<< HEAD
-=======
 # NEW_VERSION update holochain types
 holochain_types = { package = "holochain_types", git = "https://github.com/holochain/holochain", rev="c6bb672d624a884c57ffe588607ffc06aa2f7c74"}
 hdk = { package = "hdk", git = "https://github.com/holochain/holochain", rev="c6bb672d624a884c57ffe588607ffc06aa2f7c74"}
 
->>>>>>> 6a73eccc
 
 async-trait = "0.1.52"
 base64 = "0.13.0"
@@ -46,13 +39,8 @@
 serde = {version = "1", features = ["derive"] }
 serde_json = "1.0"
 serde_yaml = "0.8"
-<<<<<<< HEAD
-sysinfo = "0.26.4"
-tauri = {version = "1.1.1", features = ["api-all", "devtools", "native-tls-vendored", "reqwest-native-tls-vendored", "system-tray"] }
-=======
 sysinfo = "0.23.5"
 tauri = {version = "1.2.1", features = ["api-all", "cli", "devtools", "native-tls-vendored", "reqwest-native-tls-vendored", "system-tray"] }
->>>>>>> 6a73eccc
 thiserror = "1.0.30"
 url2 = "0.0.6"
 mime_guess = "2.0.4"
