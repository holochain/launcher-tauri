--- conflicted
+++ resolved
@@ -113,7 +113,6 @@
 
             let app_handle = app.handle();
 
-<<<<<<< HEAD
             let window_builder = match ui_source.clone() {
               UISource::Path(ui_path) => {
                 happ_window_builder(
@@ -144,19 +143,6 @@
                 )
               }
             };
-=======
-            let mutwindow_builder = happ_window_builder(
-              &app_handle,
-              app_id.clone(),
-              window_label.clone(),
-              window_label.clone(),
-              ui_path.clone().join("index.html"),
-              ui_path.clone(),
-              local_storage_dir.clone().join(format!("Agent-{}", app_counter)),
-              app_port,
-              admin_port,
-            );
->>>>>>> 6573cde0
 
             window_builer = window_builder.inner_size(window_width, window_height);
 
