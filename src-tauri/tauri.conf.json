--- conflicted
+++ resolved
@@ -37,11 +37,7 @@
       ],
       "resources": [],
       "externalBin": [
-<<<<<<< HEAD
-        "bins/holochain-v0.0.173",
-=======
         "bins/holochain-v0.0.175-preRC0",
->>>>>>> 6a73eccc
         "bins/lair-keystore"
       ],
       "copyright": "",
