# Holochain Launcher

A cross-platform executable that launches a local Holochain conductor, and installs and opens apps.

> Feedback is immensely welcome in the [issues section](https://github.com/holochain/launcher/issues).

## Installing the Launcher

1. Go to the [Releases page](https://github.com/holochain/launcher/releases).
2. Download the appropriate executable for your platform and execute it.

## Usage

### Installing a hApp

If you already have a `.webhapp`

1. Click "Install App" in the `Holochain Admin` window, and select your `.webhapp`.
2. Set a unique `AppId` for the app, and click install, it may take a while.
   > This AppId only needs to be unique inside your Holochain Launcher, it doesn't affect other users.
3. When it's finished installation, the happ will appear in the list of active happs.
4. Click `Open` in one of the installed apps to open the app.

### Packaging a Web-hApp

Requirements:

<<<<<<< HEAD
- On the zome side, target `hdk v0.0.115`.
- On the UI side, target `@holochain/conductor-api v0.2.4` (v0.2.0 is not going to work).
=======
- On the zome side, target `hdk v0.0.117`.
- On the UI side, target `@holochain/conductor-api v0.2.1` (v0.2.0 is not going to work).
>>>>>>> 6fdf5f24

When your UI is served from the launcher and `AppWebsocket.connect()` or `AdminWebsocket.connect()` are called, the call will be redirected to the actual port in which Holochain is running its interfaces. Also, when the `appWebsocket.appInfo({ installed_app_info: <APP_ID> })` is called, the `APP_ID` parameter is going to be replaced with the actual application ID that is installed in the Launcher.

For now, the UI still has access to the admin interface, but its usage is discouraged as newer versions of the launcher will block any admin requests not coming from the Holochain Admin UI itself. There will be a call available in `AppWebsocket` that will prompt the user to do an action in the Holochain Admin UI, or similar (To Be Defined).

1. Package your happ into a `.happ` file, with `hc app pack`.
2. Package your UI into a `.zip` file. IMPORTANT: this `.zip` is supposed to contain an `index.html` file in its root level.
3. Create a Web-hApp manifest with `hc web-app init`.
4. Set the corrrect locations for the UI `.zip` file and the `.happ` file.
5. Package your Web-hApp with `hc web-app pack`, and publish it so that other users can download and install it.

See [where](https://github.com/lightningrodlabs/where) for a complete working setup.

## Known issues

- Encryption at rest is not supported yet. It will be enabled when the upstream `rusqlite` crate creates the next release, introducing the option of statically bundling `sqlcipher` in MacOs and in Windows.
- Only MacOs v10.13 and after are supported at this moment.

## Data storage

The Holochain Launcher uses the same config and data locations as the main `holochain` and `lair-keystore` processes. These locations are:

- Configuration: `$CONFIG_DIR/holochain`.
  - In Ubuntu this is `$HOME/.config/holochain`.
- Data: `$DATA_DIR/holochain` and `$DATA_DIR/lair`.
  - In Ubuntu this is `$HOME/.local/share/holochain` and `$HOME/.local/share/lair`.

To reset the launcher, you can execute a factory reset in the `Holochain Admin` window > `Settings` menu > `Factory Reset`.

### Logs

Logs can be found at `$DATA_DIR/holochain/logs/launcher.log`. When reporting issues, please attach the contents of this file.

## Developer Setup

See [Developer Setup](/dev-setup.md).

## License

[![License: CAL 1.0](https://img.shields.io/badge/License-CAL%201.0-blue.svg)](https://github.com/holochain/cryptographic-autonomy-license)

Copyright (C) 2019 - 2021, Holochain Foundation

This program is free software: you can redistribute it and/or modify it under the terms of the license
provided in the LICENSE file (CAL-1.0). This program is distributed in the hope that it will be useful,
but WITHOUT ANY WARRANTY; without even the implied warranty of MERCHANTABILITY or FITNESS FOR A PARTICULAR
PURPOSE.<|MERGE_RESOLUTION|>--- conflicted
+++ resolved
@@ -25,13 +25,8 @@
 
 Requirements:
 
-<<<<<<< HEAD
-- On the zome side, target `hdk v0.0.115`.
+- On the zome side, target `hdk v0.0.116`.
 - On the UI side, target `@holochain/conductor-api v0.2.4` (v0.2.0 is not going to work).
-=======
-- On the zome side, target `hdk v0.0.117`.
-- On the UI side, target `@holochain/conductor-api v0.2.1` (v0.2.0 is not going to work).
->>>>>>> 6fdf5f24
 
 When your UI is served from the launcher and `AppWebsocket.connect()` or `AdminWebsocket.connect()` are called, the call will be redirected to the actual port in which Holochain is running its interfaces. Also, when the `appWebsocket.appInfo({ installed_app_info: <APP_ID> })` is called, the `APP_ID` parameter is going to be replaced with the actual application ID that is installed in the Launcher.
 
