name: "publish"
on:
  push:
    branches:
      - release-0.1

jobs:
  publish-tauri:
    strategy:
      fail-fast: false
      matrix:
<<<<<<< HEAD
        platform: [macos-11]
        # platform: [windows-2019, macos-11, ubuntu-20.04]
=======
        platform: [windows-2019, macos-11, ubuntu-20.04]
>>>>>>> c89b5c31
    env:
      MACOSX_DEPLOYMENT_TARGET: 10.13

    runs-on: ${{ matrix.platform }}
    steps:
      - uses: actions/checkout@v2
      - name: setup node
        uses: actions/setup-node@v1
        with:
          node-version: 16
      - name: install Rust stable
        uses: actions-rs/toolchain@v1
        with:
          override: true
          toolchain: stable
      - name: install Go stable
        uses: actions/setup-go@v4
        with:
          go-version: "stable"
      - name: install app dependencies and info
        run: npm install && npm run tauri info

      - name: setup binaries (Windows only)
        if: matrix.platform == 'windows-2019'
        run: |
          mkdir src-tauri/bins

          cargo install --version 0.3.0 lair_keystore
          $LkPath = Get-Command lair-keystore | Select-Object -ExpandProperty Definition
          Copy-Item $LkPath -Destination src-tauri/bins/lair-keystore-v0.3.0-x86_64-pc-windows-msvc.exe


          cargo install holochain --version 0.1.7 --features sqlite-encrypted
          $HcPath = Get-Command holochain | Select-Object -ExpandProperty Definition
          Copy-Item $HcPath -Destination src-tauri/bins/holochain-v0.1.7-Beta-x86_64-pc-windows-msvc.exe

          # NEW_VERSION: install new holochain version and copy its binary to the tauri path

      - name: setup binaries (macos only)
        if: matrix.platform == 'macos-11'
        run: |
          mkdir src-tauri/bins

          cargo install --version 0.3.0 lair_keystore
          LAIR_PATH=$(which lair-keystore)
          cp $LAIR_PATH src-tauri/bins/lair-keystore-v0.3.0-x86_64-apple-darwin

          cargo install holochain --version 0.1.7 --features sqlite-encrypted
          HOLOCHAIN_PATH=$(which holochain)
          cp $HOLOCHAIN_PATH src-tauri/bins/holochain-v0.1.7-Beta-x86_64-apple-darwin

          # NEW_VERSION: install new holochain version and copy its binary to the tauri path

      - name: install dependencies (ubuntu only)
        if: matrix.platform == 'ubuntu-20.04'
        run: |
          sudo apt-get update
          sudo apt-get install -y libwebkit2gtk-4.0-dev libcanberra-gtk-module libcanberra-gtk3-module build-essential curl wget libssl-dev libgtk-3-dev squashfs-tools libgtksourceview-3.0-dev libappindicator3-dev patchelf librsvg2-dev ayatana-indicator-application

      - name: setup binaries (ubuntu only)
        if: matrix.platform == 'ubuntu-20.04'
        run: |
          mkdir src-tauri/bins

          cargo install --version 0.3.0 lair_keystore
          LAIR_PATH=$(which lair-keystore)
          cp $LAIR_PATH src-tauri/bins/lair-keystore-v0.3.0-x86_64-unknown-linux-gnu


          cargo install holochain --version 0.1.7 --features sqlite-encrypted
          HOLOCHAIN_PATH=$(which holochain)
          cp $HOLOCHAIN_PATH src-tauri/bins/holochain-v0.1.7-Beta-x86_64-unknown-linux-gnu


          # NEW_VERSION: install new holochain version and copy its binary to the tauri path

      - name: build the app (macOS and Linux only)
        if: matrix.platform == 'ubuntu-20.04' || matrix.platform == 'macos-11'
        uses: tauri-apps/tauri-action@dev
        env:
          GITHUB_TOKEN: ${{ secrets.GITHUB_TOKEN }}
          ENABLE_CODE_SIGNING: ${{ secrets.APPLE_CERTIFICATE }}
          APPLE_CERTIFICATE: ${{ secrets.APPLE_CERTIFICATE }}
          APPLE_CERTIFICATE_PASSWORD: ${{ secrets.APPLE_CERTIFICATE_PASSWORD }}
          APPLE_SIGNING_IDENTITY: ${{ secrets.APPLE_SIGNING_IDENTITY }}
          APPLE_ID: ${{ secrets.APPLE_ID }}
          APPLE_TEAM_ID: ${{ secrets.APPLE_TEAM_ID }}
          APPLE_PASSWORD: ${{ secrets.APPLE_PASSWORD }}
          TAURI_PRIVATE_KEY: ${{ secrets.TAURI_PRIVATE_KEY }}
          TAURI_KEY_PASSWORD: ${{ secrets.TAURI_KEY_PASSWORD }}

        with:
          projectPath: src-tauri # specifying to prevent action from looking for artifacts in crates/hc_launch/src-tauri
          tagName: v__VERSION__ # the action automatically replaces \_\_VERSION\_\_ with the app version
          releaseName: "Holochain Launcher v__VERSION__"
          releaseBody: "See assets below to download and install this version."
          releaseDraft: true
          prerelease: true

      - name: build and sign the app (Windows only)
        if: matrix.platform == 'windows-2019'
        run: |

          npm run build -- --verbose

          # NEW_VERSION change version number in filenames here wherever needed

          # log hashes before and after code signing to verify that the uploaded assets are the right ones
          CertUtil -hashfile "D:\a\launcher\launcher\target\release\bundle\msi\Holochain Launcher Beta 1_0.10.3_x64_en-US.msi" SHA256
          CertUtil -hashfile "D:\a\launcher\launcher\target\release\bundle\msi\Holochain Launcher Beta 1_0.10.3_x64_en-US.msi.zip" SHA256
          CertUtil -hashfile "D:\a\launcher\launcher\target\release\bundle\msi\Holochain Launcher Beta 1_0.10.3_x64_en-US.msi.zip.sig" SHA256
          CertUtil -hashfile "D:\a\launcher\launcher\target\release\bundle\nsis\Holochain Launcher Beta 1_0.10.3_x64-setup.exe" SHA256
          CertUtil -hashfile "D:\a\launcher\launcher\target\release\bundle\nsis\Holochain Launcher Beta 1_0.10.3_x64-setup.nsis.zip" SHA256
          CertUtil -hashfile "D:\a\launcher\launcher\target\release\bundle\nsis\Holochain Launcher Beta 1_0.10.3_x64-setup.nsis.zip.sig" SHA256

          dotnet tool install --global AzureSignTool
          # sign the .msi file
          AzureSignTool sign -kvu "${{ secrets.AZURE_KEY_VAULT_URI }}" -kvi "${{ secrets.AZURE_CLIENT_ID }}" -kvt "${{ secrets.AZURE_TENANT_ID }}" -kvs "${{ secrets.AZURE_CLIENT_SECRET }}" -kvc ${{ secrets.AZURE_CERT_NAME }} -tr http://timestamp.digicert.com -v "D:\a\launcher\launcher\target\release\bundle\msi\Holochain Launcher Beta 1_0.10.3_x64_en-US.msi"
          # sign the .exe file
          AzureSignTool sign -kvu "${{ secrets.AZURE_KEY_VAULT_URI }}" -kvi "${{ secrets.AZURE_CLIENT_ID }}" -kvt "${{ secrets.AZURE_TENANT_ID }}" -kvs "${{ secrets.AZURE_CLIENT_SECRET }}" -kvc ${{ secrets.AZURE_CERT_NAME }} -tr http://timestamp.digicert.com -v "D:\a\launcher\launcher\target\release\bundle\nsis\Holochain Launcher Beta 1_0.10.3_x64-setup.exe"

          # remove the .msi.zip, .msi.zip.sig, nsis.zip and nsis.zip.sig files generated by tauri's build command as they are not code signed
          rm "D:\a\launcher\launcher\target\release\bundle\msi\Holochain Launcher Beta 1_0.10.3_x64_en-US.msi.zip"
          rm "D:\a\launcher\launcher\target\release\bundle\msi\Holochain Launcher Beta 1_0.10.3_x64_en-US.msi.zip.sig"
          rm "D:\a\launcher\launcher\target\release\bundle\nsis\Holochain Launcher Beta 1_0.10.3_x64-setup.nsis.zip"
          rm "D:\a\launcher\launcher\target\release\bundle\nsis\Holochain Launcher Beta 1_0.10.3_x64-setup.nsis.zip.sig"
          # zip and sign the code signed .msi and .exe
          7z a -mx=0 "D:\a\launcher\launcher\target\release\bundle\msi\Holochain Launcher Beta 1_0.10.3_x64_en-US.msi.zip" "D:\a\launcher\launcher\target\release\bundle\msi\Holochain Launcher Beta 1_0.10.3_x64_en-US.msi"
          npm run tauri signer sign "D:\a\launcher\launcher\target\release\bundle\msi\Holochain Launcher Beta 1_0.10.3_x64_en-US.msi.zip" -- -k ${{ secrets.TAURI_PRIVATE_KEY_0_2 }} -p "${{ secrets.TAURI_KEY_PASSWORD }}"
          7z a -mx=0 "D:\a\launcher\launcher\target\release\bundle\nsis\Holochain Launcher Beta 1_0.10.3_x64-setup.nsis.zip" "D:\a\launcher\launcher\target\release\bundle\nsis\Holochain Launcher Beta 1_0.10.3_x64-setup.exe"
          npm run tauri signer sign "D:\a\launcher\launcher\target\release\bundle\nsis\Holochain Launcher Beta 1_0.10.3_x64-setup.nsis.zip" -- -k ${{ secrets.TAURI_PRIVATE_KEY_0_2 }} -p "${{ secrets.TAURI_KEY_PASSWORD }}"

          # log hashes before and after code signing to verify that the uploaded assets are the right ones
          CertUtil -hashfile "D:\a\launcher\launcher\target\release\bundle\msi\Holochain Launcher Beta 1_0.10.3_x64_en-US.msi" SHA256
          CertUtil -hashfile "D:\a\launcher\launcher\target\release\bundle\msi\Holochain Launcher Beta 1_0.10.3_x64_en-US.msi.zip" SHA256
          CertUtil -hashfile "D:\a\launcher\launcher\target\release\bundle\msi\Holochain Launcher Beta 1_0.10.3_x64_en-US.msi.zip.sig" SHA256
          CertUtil -hashfile "D:\a\launcher\launcher\target\release\bundle\nsis\Holochain Launcher Beta 1_0.10.3_x64-setup.exe" SHA256
          CertUtil -hashfile "D:\a\launcher\launcher\target\release\bundle\nsis\Holochain Launcher Beta 1_0.10.3_x64-setup.nsis.zip" SHA256
          CertUtil -hashfile "D:\a\launcher\launcher\target\release\bundle\nsis\Holochain Launcher Beta 1_0.10.3_x64-setup.nsis.zip.sig" SHA256

        env:
          TAURI_PRIVATE_KEY: ${{ secrets.TAURI_PRIVATE_KEY }}
          TAURI_KEY_PASSWORD: ${{ secrets.TAURI_KEY_PASSWORD }}

      - name: upload signed .msi, .msi.zip, .msi.zip.sig, .exe, .nsis.zip, .nsis.zip.sig files to github release (Windows only)
        uses: matthme/tauri-action-ev-signing@upload-only
        if: matrix.platform == 'windows-2019'
        env:
          GITHUB_TOKEN: ${{ secrets.GITHUB_TOKEN }}
        with:
          projectPath: src-tauri # specifying to prevent action from looking for artifacts in crates/hc_launch/src-tauri
          tagName: v__VERSION__ # the action automatically replaces \_\_VERSION\_\_ with the app version
          releaseName: "Holochain Launcher v__VERSION__"
          releaseBody: "See assets below to download and install this version."
          releaseDraft: true
          prerelease: true<|MERGE_RESOLUTION|>--- conflicted
+++ resolved
@@ -9,12 +9,7 @@
     strategy:
       fail-fast: false
       matrix:
-<<<<<<< HEAD
-        platform: [macos-11]
-        # platform: [windows-2019, macos-11, ubuntu-20.04]
-=======
         platform: [windows-2019, macos-11, ubuntu-20.04]
->>>>>>> c89b5c31
     env:
       MACOSX_DEPLOYMENT_TARGET: 10.13
 
